package main

import (
	"encoding/xml"
	"fmt"
	"log/slog"
	"os"
	"sort"
	"strconv"
	"strings"

	"github.com/alecthomas/kong"
	"github.com/oxisto/owl2proto"
	"github.com/oxisto/owl2proto/internal/util"
	"github.com/oxisto/owl2proto/ontology"
	"github.com/oxisto/owl2proto/owl"

	"github.com/lmittmann/tint"
)

<<<<<<< HEAD
// var (
// 	owlFile          string
// 	headerFile       string
// 	protoOutputPath  string
// 	umlOutputPath    string
// 	rootResourceName string
// 	// true for deterministic field numbers, false for ascending field numbers
// 	fieldNumberOption bool
// )

type Owl2proto struct {
	preparedOntology ontology.OntologyPrepared
	owlOntology      owl.Ontology
	options          Options
}

// Options for generating the proto file
type Options struct {
	owlFile         string
	headerFile      string
	protoOutputPath string
	umlOutputPath   string
	// true for deterministic field numbers, false for ascending field numbers
	fieldNumberOption bool
	// counter for generating the field number if ascending order is chosen
	i int
}
=======
var (
	rootResourceName string
)
>>>>>>> 504eee52

const (
	DefaultProtoOutputPath = "api/ontology.proto"
	DefaultUMLOutputPath   = "api/ontology.puml"
)

// prepareOntology extracts important information from the owl ontology file that is needed for the protobuf file creation
func (o2p *Owl2proto) prepareOntology() {
	// preparedOntology := ontology.OntologyPrepared{
	// 	Resources:           make(map[string]*ontology.Resource),
	// 	SubClasses:          make(map[string]owl.SubClassOf),
	// 	AnnotationAssertion: make(map[string]*ontology.AnnotationAssertion),
	// 	RootResourceName:    rootResourceName,
	// }

	for _, c := range o2p.owlOntology.Declarations {
		// Prepare ontology classes
		// We set the name extracted from the IRI and the IRI. If a name label exists we will change the name later.
		if c.Class.IRI != "" {
			o2p.preparedOntology.Resources[c.Class.IRI] = &ontology.Resource{
				Iri:  c.Class.IRI,
				Name: util.CleanString(util.GetNameFromIri(c.Class.IRI)),
			}
		}

		// Prepare ontology data properties
		if c.DataProperty.IRI != "" {
			o2p.preparedOntology.AnnotationAssertion[c.DataProperty.IRI] = &ontology.AnnotationAssertion{
				IRI:  c.DataProperty.IRI,
				Name: util.CleanString(util.GetNameFromIri(c.DataProperty.IRI)),
			}
		} else if c.DataProperty.AbbreviatedIRI != "" {
			o2p.preparedOntology.AnnotationAssertion[c.DataProperty.AbbreviatedIRI] = &ontology.AnnotationAssertion{
				IRI:  c.DataProperty.AbbreviatedIRI,
				Name: util.CleanString(util.GetDataPropertyAbbreviatedIriName(c.DataProperty.AbbreviatedIRI)),
			}
		}
	}

	// Prepare name and comment
	for _, aa := range o2p.owlOntology.AnnotationAssertion {
		if aa.AnnotationProperty.AbbreviatedIRI == "rdfs:label" {
			if _, ok := o2p.preparedOntology.Resources[aa.IRI]; ok {
				o2p.preparedOntology.Resources[aa.IRI].Name = util.CleanString(aa.Literal)
			} else if _, ok := o2p.preparedOntology.AnnotationAssertion[aa.AbbreviatedIRI]; ok {
				o2p.preparedOntology.AnnotationAssertion[aa.AbbreviatedIRI].Name = util.CleanString(aa.Literal)
			}
		} else if aa.AnnotationProperty.AbbreviatedIRI == "rdfs:comment" {
			if _, ok := o2p.preparedOntology.Resources[aa.IRI]; ok {
				c := o2p.preparedOntology.Resources[aa.IRI].Comment
				c = append(c, aa.Literal)
				o2p.preparedOntology.Resources[aa.IRI].Comment = c
			} else if _, ok := o2p.preparedOntology.AnnotationAssertion[aa.IRI]; ok {
				c := o2p.preparedOntology.AnnotationAssertion[aa.IRI].Comment
				c = append(c, aa.Literal)
				o2p.preparedOntology.AnnotationAssertion[aa.IRI].Comment = c
			} else if _, ok := o2p.preparedOntology.AnnotationAssertion[aa.AbbreviatedIRI]; ok {
				c := o2p.preparedOntology.AnnotationAssertion[aa.AbbreviatedIRI].Comment
				c = append(c, aa.Literal)
				o2p.preparedOntology.AnnotationAssertion[aa.AbbreviatedIRI].Comment = c
			}
		}
	}

	// Prepare SubClasses
	// There are 5 different structures of SubClasses. All Class properties are IRIs:
	// - 2 Classes: The second Class is the parent of the first Class
	// - Class and DataSomeValuesFrom: Class is the current resource and DataSomeValuesFrom contains the Datatype (e.g., xsd:string) and the corresponding DataProperty/variable name as IRI or abbreviatedIRI (e.g., filename as IRI or prop:enabeld as abbreviatedIRI)
	// - Class and DataHasValue: Class is the current resource and DataHasValue is the same as DataSomeValuesFrom except, that no Datatype exists in the Ontology, but an Literal (Literal is a string, that is not used as an Ontology object/property).
	// - Class and ObjectSomeValuesFrom: Class is the current resource and ObjectSomeValuesFrom contains the ObjectProperty (e.g., prop:hasMultiple) and the linked resource (Class)
	// - Class and ObjectHasValue: Class is the current resource and ObjectHasValue contains the ObjectProperty IRI (e.g., "http://graph.clouditor.io/classes/scope") and a named individual (e.g., "http://graph.clouditor.io/classes/resourceId")
	for _, sc := range o2p.owlOntology.SubClasses {
		if len(sc.Class) == 2 {

			// "owl.Thing" is the root of the ontology and is not needed for the protobuf files
			if sc.Class[1].IRI != "owl.Thing" {
				// Create resource that has a parent. All resources directly under "owl.Thing" are alread created before (via the Declarations)
				r := &ontology.Resource{
					Iri:     sc.Class[0].IRI,
					Name:    o2p.preparedOntology.Resources[sc.Class[0].IRI].Name,
					Parent:  sc.Class[1].IRI,
					Comment: o2p.preparedOntology.Resources[sc.Class[0].IRI].Comment,
				}

				// Add subresources to the parent resource
				if val, ok := o2p.preparedOntology.Resources[sc.Class[1].IRI]; ok {
					if val.SubResources == nil {
						o2p.preparedOntology.Resources[sc.Class[1].IRI].SubResources = make([]*ontology.Resource, 0)
					}
					o2p.preparedOntology.Resources[sc.Class[1].IRI].SubResources = append(o2p.preparedOntology.Resources[sc.Class[1].IRI].SubResources, r)
				}

				// Add parent IRI to resource (not subresource!). We couldn't do this beforehand (Declarations) because we only get the information here,
				o2p.preparedOntology.Resources[sc.Class[0].IRI].Parent = sc.Class[1].IRI
			}
		} else if sc.DataSomeValuesFrom != nil {
			// Add data values, e.g. "enabled xsd:bool" ("enabled" is a data property and "xsd:bool" is a datatype) or
			for _, v := range sc.DataSomeValuesFrom {
				var (
					comment string
				)
				// Check if comment is available
				if val, ok := o2p.preparedOntology.AnnotationAssertion[v.DataProperty.IRI]; ok {
					comment = strings.Join(val.Comment[:], "\n\t ")
				} else if val, ok := o2p.preparedOntology.AnnotationAssertion[v.DataProperty.AbbreviatedIRI]; ok {
					comment = strings.Join(val.Comment[:], "\n\t ")
				}

				// Get DataProperty name
				o2p.preparedOntology.Resources[sc.Class[0].IRI].Relationship = append(o2p.preparedOntology.Resources[sc.Class[0].IRI].Relationship, &ontology.Relationship{
					IRI:     v.DataProperty.IRI,
					Typ:     util.GetProtoType(v.Datatype.AbbreviatedIRI),
					Value:   util.GetDataPropertyIRIName(v.DataProperty, o2p.preparedOntology),
					Comment: comment,
				})

			}
		} else if sc.DataHasValue != nil {
			// Add data values, e.g. "interval xsd:java.time.Duration" ("interval" is a data property and "xsd:java.time.Duration" is Literal/string)
			for _, v := range sc.DataHasValue {
				var (
					comment    string
					identifier string
				)

				// Get IRI or abbreviatedIRI from DataProperty
				if v.DataProperty.AbbreviatedIRI != "" {
					identifier = v.DataProperty.AbbreviatedIRI
				} else if v.DataProperty.IRI != "" {
					identifier = v.DataProperty.IRI
				}

				// Check if comment is available
				if val, ok := o2p.preparedOntology.AnnotationAssertion[identifier]; ok {
					comment = strings.Join(val.Comment[:], "\n\t ")
				}

				o2p.preparedOntology.Resources[sc.Class[0].IRI].Relationship = append(o2p.preparedOntology.Resources[sc.Class[0].IRI].Relationship, &ontology.Relationship{
					IRI:     identifier,
					Typ:     util.GetProtoType(v.Literal),
					Value:   util.GetDataPropertyIRIName(v.DataProperty, o2p.preparedOntology),
					Comment: comment,
				})

			}
		} else if sc.ObjectSomeValuesFrom != nil {
			// Add object values, e.g., "offers ResourceLogging"
			for _, v := range sc.ObjectSomeValuesFrom {
				if v.ObjectProperty.IRI != "" {
					o2p.preparedOntology.Resources[sc.Class[0].IRI].ObjectRelationship = append(o2p.preparedOntology.Resources[sc.Class[0].IRI].ObjectRelationship, &ontology.ObjectRelationship{
						ObjectProperty:     v.ObjectProperty.IRI,
						ObjectPropertyName: util.GetObjectPropertyIRIName(v.ObjectProperty, o2p.preparedOntology),
						Class:              v.Class.IRI,
						Name:               o2p.preparedOntology.Resources[v.Class.IRI].Name,
					})
				} else if v.ObjectProperty.AbbreviatedIRI != "" {
					o2p.preparedOntology.Resources[sc.Class[0].IRI].ObjectRelationship = append(o2p.preparedOntology.Resources[sc.Class[0].IRI].ObjectRelationship, &ontology.ObjectRelationship{
						ObjectProperty:     v.ObjectProperty.AbbreviatedIRI,
						ObjectPropertyName: util.GetObjectPropertyIRIName(v.ObjectProperty, o2p.preparedOntology),
						Class:              v.Class.IRI,
						Name:               o2p.preparedOntology.Resources[v.Class.IRI].Name,
					})
				}
			}
		} else if sc.ObjectHasValue != nil {
			for _, v := range sc.ObjectHasValue {
				// Add object value, e.g., "scope resourceId"
				var (
					comment         string
					identifier      string
					namedIndividual string
				)

				// Get IRI or abbreviatedIRI from ObjectProperty
				if v.ObjectProperty.AbbreviatedIRI != "" {
					identifier = v.ObjectProperty.AbbreviatedIRI
				} else if v.ObjectProperty.IRI != "" {
					identifier = v.ObjectProperty.IRI
				}

				// Get IRI or abbreviatedIRI from NamedIndividual
				if v.NamedIndividual.AbbreviatedIRI != "" {
					namedIndividual = v.NamedIndividual.AbbreviatedIRI
				} else if v.NamedIndividual.IRI != "" {
					namedIndividual = v.NamedIndividual.IRI
				}

				// Check if comment is available
				if val, ok := o2p.preparedOntology.AnnotationAssertion[identifier]; ok {
					comment = strings.Join(val.Comment[:], "\n\t ")
				}

				o2p.preparedOntology.Resources[sc.Class[0].IRI].Relationship = append(o2p.preparedOntology.Resources[sc.Class[0].IRI].Relationship, &ontology.Relationship{
					IRI:     identifier,
					Typ:     util.GetProtoType(namedIndividual),
					Value:   util.GetObjectPropertyIRIName(v.ObjectProperty, o2p.preparedOntology),
					Comment: comment,
				})
			}
		}
	}
}

// createProto creates the protobuf file
<<<<<<< HEAD
func (o2p *Owl2proto) createProto(header string) string {
=======
func createProto(preparedOntology *ontology.OntologyPrepared, header string) string {
>>>>>>> 504eee52
	output := ""

	// Add "auto-generated" header
	output += "// Auto-generated code by owl2proto (https://github.com/oxisto/owl2proto)"

	//Add header
	output += "\n\n" + header

	// Add EnumValueOptions
	output += `
extend google.protobuf.MessageOptions {
	repeated string resource_type_names = 50000;
}`

	// Sort preparedOntology.Resources map keys
	resourceMapKeys := util.SortMapKeys(o2p.preparedOntology.Resources)

	// Create proto messages with comments
	for _, rmk := range resourceMapKeys {
		class := o2p.preparedOntology.Resources[rmk]

		// is the counter for the message field numbers
		o2p.options.i = 0
		// i := 1

		// Add message comment
		if len(class.SubResources) == 0 {
			output += fmt.Sprintf("\n// %s is an entity class in our ontology. It can be instantiated and contains all of its properties as well of its implemented interfaces.", class.Name)
		} else {
			output += fmt.Sprintf("\n// %s is an abstract class in our ontology, it cannot be instantiated but acts as an \"interface\".", class.Name)
		}

		// Add comment
		for _, w := range class.Comment {
			output += "\n// " + w
		}

		// Start message
		output += fmt.Sprintf("\nmessage %s {\n", class.Name)

		if len(class.SubResources) == 0 {
			// Add class hierarchy as message options
<<<<<<< HEAD
			output = o2p.addClassHierarchy(output, rmk)
=======
			output = addClassHierarchy(output, rmk, preparedOntology)
>>>>>>> 504eee52

			// Add data properties, e.g., "bool enabled", "int64 interval", "int64 retention_period"
			output = o2p.addDataProperties(output, rmk)

			// Add object properties, e.g., "string compute_id", "ApplicationLogging application_logging", "TransportEncryption transport_encrypton"
			output = o2p.addObjectProperties(output, rmk)
		} else {
			// Get all leafs from object property and write it as 'oneOf {}'
			leafs := findAllLeafs(class.Iri, o2p.preparedOntology)
			// begin oneof X {}
			output += fmt.Sprintf("\n\toneof %s {", "type")
			for _, v := range leafs {
				var fieldNumber = 0
				fieldNumber, o2p.options.i = util.GetFieldNumber(o2p.options.fieldNumberOption, o2p.options.i, o2p.getResourceTypeList(v)...)
				output += fmt.Sprintf("\n\t\t%s %s = %d;", v.Name, util.ToSnakeCase(v.Name), fieldNumber)
			}

			// close oneOf{}
			output += "\n\t}"
		}

		// Close message
		output += "\n}\n"
	}

	return output

}

// addObjectProperties adds all object properties for the given resource to the output string
// Object properties (e.g., "AccessRestriction access_restriction", "HttpEndpoing http_endpoint", "TransportEncryption transport_encryption")
<<<<<<< HEAD
func (o2p *Owl2proto) addObjectProperties(output, rmk string) string {
	var fieldNumber = 0
=======
func addObjectProperties(output, rmk string, i, j int, preparedOntology *ontology.OntologyPrepared) (string, int, int) {
>>>>>>> 504eee52
	// Get all data properties of the given resource (rmk) and the parent resources
	objectProperties := o2p.findAllObjectProperties(rmk)

	// Sort slice of object properties
	sort.Slice(objectProperties, func(i, j int) bool {
		a := objectProperties[i]
		b := objectProperties[j]
		return a.Name < b.Name
	})

	// Create output for the object properties
	for _, o := range objectProperties {
		resourceTypeList := o2p.getResourceTypeList(o2p.preparedOntology.Resources[rmk])

		// Get field number
		resourceTypeList = append(resourceTypeList, o.Name)
		fieldNumber, o2p.options.i = util.GetFieldNumber(o2p.options.fieldNumberOption, o2p.options.i, resourceTypeList...)

		if o.Name != "" && o.ObjectProperty != "" {
			value, typ, name := util.GetObjectDetail(o.ObjectProperty, o2p.preparedOntology.RootResourceName, o2p.preparedOntology.Resources[o.Class], o2p.preparedOntology)
			if value != "" && typ != "" {
				output += fmt.Sprintf("\n\t%s%s %s  = %d;", value, typ, util.ToSnakeCase(name), fieldNumber)
			} else if typ != "" && name != "" {
				output += fmt.Sprintf("\n\t%s %s = %d;", typ, util.ToSnakeCase(name), fieldNumber)
			}
		}
	}

	return output
}

func findAllLeafs(class string, preparedOntology *ontology.OntologyPrepared) []*ontology.Resource {
	var leafs []*ontology.Resource

	r := preparedOntology.Resources[class]

	if len(r.SubResources) == 0 {
		leafs = append(leafs, r)
	} else {
		for _, s := range r.SubResources {
			leafs = append(leafs, findAllLeafs(s.Iri, preparedOntology)...)
		}
	}

	return leafs
}

// findAllObjectProperties adds all object properties for the given entity and the parents
<<<<<<< HEAD
func (o2p *Owl2proto) findAllObjectProperties(rmk string) []*ontology.ObjectRelationship {
=======
func findAllObjectProperties(rmk string, preparedOntology *ontology.OntologyPrepared) []*ontology.ObjectRelationship {
>>>>>>> 504eee52
	var (
		objectRelationsships []*ontology.ObjectRelationship
		parent               string
	)

	objectRelationsships = append(objectRelationsships, o2p.preparedOntology.Resources[rmk].ObjectRelationship...)

	parent = o2p.preparedOntology.Resources[rmk].Parent
	if parent == "" || rmk == o2p.preparedOntology.RootResourceName {
		return objectRelationsships
	} else {
		objectRelationsships = append(objectRelationsships, o2p.findAllObjectProperties(parent)...)
	}

	return objectRelationsships
}

// addObjectProperties adds all data properties for the given resource to the output string
// Data properties (e.g., "bool enabled", "int64 interval", "int64 retention_period")
<<<<<<< HEAD
func (o2p *Owl2proto) addDataProperties(output, rmk string) string {
=======
func addDataProperties(output, rmk string, i int, preparedOntology *ontology.OntologyPrepared) (string, int) {
>>>>>>> 504eee52
	// Get all data properties of the given resource (rmk) and the parent resources
	dataProperties := o2p.preparedOntology.FindAllDataProperties(rmk)

	// Sort slice of data properties
	sort.Slice(dataProperties, func(i, j int) bool {
		a := dataProperties[i]
		b := dataProperties[j]
		return a.Value < b.Value
	})

	// Create output for the data properties
	for _, r := range dataProperties {
		if r.Typ != "" && r.Value != "" {
			var opts string = ""
			var fieldNumber = 0

			// Get list of resource types for given  object
			resourceTypeList := o2p.getResourceTypeList(o2p.preparedOntology.Resources[rmk])

			// Get field number
			resourceTypeList = append(resourceTypeList, r.Value)
			fieldNumber, o2p.options.i = util.GetFieldNumber(o2p.options.fieldNumberOption, o2p.options.i, resourceTypeList...)

			// Make name and id mandatory
			// TODO(oxisto): somehow extract this out of the ontology file itself which fields have constraints
			if r.Value == "name" || r.Value == "id" {
				opts = "[ (buf.validate.field).required = true ]"
			}

			// Add data property comment if available
			if r.Comment != "" {
				output += fmt.Sprintf("\n\t// %s", r.Comment)
			}

			output += fmt.Sprintf("\n\t%s %s = %d%s;", r.Typ, util.ToSnakeCase(r.Value), fieldNumber, opts)
		}
	}

	return output
}

func (o2p *Owl2proto) addClassHierarchy(output, rmk string) string {
	for _, typ := range o2p.getResourceTypeList(o2p.preparedOntology.Resources[rmk]) {
		output += fmt.Sprintf("\toption (resource_type_names) = \"%s\";\n", typ)
	}

	return output
}

func writeFile(outputFile, s string) error {
	var err error

	// TODO(all):Create folder if not exists
	// Create storage file
	f, err := os.Create(outputFile)
	if err != nil {
		err = fmt.Errorf("error creating file: %v", err)
		slog.Error(err.Error())
	}

	// Write output string to file
	_, err = f.WriteString(s)
	if err != nil {
		err = fmt.Errorf("error writing output to file: %v", err)
		slog.Error(err.Error())
		f.Close()
		return err
	}

	// Close storage file
	err = f.Close()
	if err != nil {
		err = fmt.Errorf("error closing file: %v", err)
		slog.Error(err.Error())
		return err
	}

	return nil
}

// getResourceTypeList returns a list of all derived resources
func (o2p *Owl2proto) getResourceTypeList(resource *ontology.Resource) []string {
	var resource_types []string

	if resource.Parent == "" {
		return []string{resource.Name}
	} else {
		resource_types = append(resource_types, resource.Name)
		resource_types = append(resource_types, o2p.getResourceTypeList(o2p.preparedOntology.Resources[resource.Parent])...)
	}

	return resource_types
}

var cli struct {
	GenerateProto GenerateProtoCmd `cmd:"" help:"Generates proto files."`
	GenerateUML   GenerateUMLCmd   `cmd:"" help:"Generates proto files."`
}

type GenerateCmd struct {
	OwlFile          string `arg:""`
	RootResourceName string `required:""`
}

type GenerateProtoCmd struct {
	GenerateCmd
	HeaderFile string
	OutputPath string `optional:"" default:"api/ontology.proto"`
}

type GenerateUMLCmd struct {
	GenerateCmd
	OutputPath string `optional:"" default:"api/ontology.puml"`
}

func (cmd *GenerateCmd) prepare() *ontology.OntologyPrepared {
	var (
		b   []byte
		err error
		// o   owl.Ontology
	)

<<<<<<< HEAD
	if len(os.Args) < 5 {
		slog.Error("not enough command line arguments given",
			slog.String("arguments needed",
				"owl file location, header file location, root resource name from owl file (e.g., http://graph.clouditor.io/classes/CloudResource), bool for field number option (true for deterministic field numbers, false for ascending field numbers) and output path (optional, default is 'api/ontology.proto') and uml output path (if this path is given, the proto output path must also be given)"),
		)

		return
	}

	o2p := &Owl2proto{
		preparedOntology: ontology.OntologyPrepared{
			Resources:           make(map[string]*ontology.Resource),
			SubClasses:          make(map[string]owl.SubClassOf),
			AnnotationAssertion: make(map[string]*ontology.AnnotationAssertion),
			RootResourceName:    os.Args[3],
		},
		options: Options{
			owlFile:    os.Args[1],
			headerFile: os.Args[2],
		},
	}

	// convert string to bool for field number option
	o2p.options.fieldNumberOption, err = strconv.ParseBool(os.Args[4])
	if err != nil {
		slog.Error("error in conversion of bool for the 'field number option'", tint.Err(err))
		return
	}

	// Check if proto output path is given as argument
	if len(os.Args) >= 6 {
		o2p.options.protoOutputPath = os.Args[5]
	} else {
		o2p.options.protoOutputPath = DefaultProtoOutputPath
	}

	// Check if UML output path is given as argument
	if len(os.Args) >= 7 {
		o2p.options.umlOutputPath = os.Args[6]
	} else {
		o2p.options.umlOutputPath = DefaultUMLOutputPath
	}
=======
	rootResourceName = cmd.RootResourceName
>>>>>>> 504eee52

	// Set up logging
	slog.SetDefault(slog.New(
		tint.NewHandler(os.Stdout, &tint.Options{
			Level: slog.LevelDebug,
		}),
	))

	// Read Ontology XML
<<<<<<< HEAD
	b, err = os.ReadFile(o2p.options.owlFile)
	if err != nil {
		slog.Error("error reading ontology file", "location", o2p.options.owlFile, tint.Err(err))
		return
=======
	b, err = os.ReadFile(cmd.OwlFile)
	if err != nil {
		slog.Error("error reading ontology file", "location", cmd.OwlFile, tint.Err(err))
		return nil
>>>>>>> 504eee52
	}

	// Unmarshal file content (Ontology xml file)
	err = xml.Unmarshal(b, &o2p.owlOntology)
	if err != nil {
		slog.Error("error while unmarshalling XML", tint.Err(err))
		return nil
	}

	// prepareOntology
	prep := prepareOntology(o)
	return &prep
}

func (cmd *GenerateProtoCmd) Run() (err error) {
	preparedOntology := cmd.prepare()

	// Read header content from file
<<<<<<< HEAD
	b, err = os.ReadFile(o2p.options.headerFile)
	if err != nil {
		slog.Error("error reading header file", "location", o2p.options.headerFile, tint.Err(err))
		return
	}

	// prepareOntology
	o2p.prepareOntology()

=======
	b, err := os.ReadFile(cmd.HeaderFile)
	if err != nil {
		slog.Error("error reading header file", "location", cmd.HeaderFile, tint.Err(err))
		return nil
	}

>>>>>>> 504eee52
	// Generate proto content
	output := o2p.createProto(string(b))

	// Write proto content to file
<<<<<<< HEAD
	err = writeFile(o2p.options.protoOutputPath, output)
=======
	err = writeFile(cmd.OutputPath, output)
>>>>>>> 504eee52
	if err != nil {
		slog.Error("error writing proto file to storage", tint.Err(err))
	}

<<<<<<< HEAD
	slog.Info("proto file written to storage", slog.String("output folder", o2p.options.protoOutputPath))

	// Generate UML
	output = owl2proto.CreatePlantUMLFile(o2p.preparedOntology)

	// Write UML
	err = writeFile(o2p.options.umlOutputPath, output)
=======
	slog.Info("proto file written to storage", slog.String("output folder", cmd.OutputPath))
	return
}

func (cmd *GenerateUMLCmd) Run() (err error) {
	preparedOntology := cmd.prepare()

	// Generate UML
	output := owl2proto.CreatePlantUMLFile(preparedOntology)

	// Write UML
	err = writeFile(cmd.OutputPath, output)
>>>>>>> 504eee52
	if err != nil {
		slog.Error("error writing UML file to storage", tint.Err(err))
	}

<<<<<<< HEAD
	slog.Info("UML file written to storage", slog.String("output folder", o2p.options.umlOutputPath))
=======
	slog.Info("UML file written to storage", slog.String("output folder", cmd.OutputPath))
	return
}

func main() {
	ctx := kong.Parse(&cli, kong.UsageOnError())
	err := ctx.Run()
	ctx.FatalIfErrorf(err)
>>>>>>> 504eee52
}<|MERGE_RESOLUTION|>--- conflicted
+++ resolved
@@ -17,40 +17,6 @@
 
 	"github.com/lmittmann/tint"
 )
-
-<<<<<<< HEAD
-// var (
-// 	owlFile          string
-// 	headerFile       string
-// 	protoOutputPath  string
-// 	umlOutputPath    string
-// 	rootResourceName string
-// 	// true for deterministic field numbers, false for ascending field numbers
-// 	fieldNumberOption bool
-// )
-
-type Owl2proto struct {
-	preparedOntology ontology.OntologyPrepared
-	owlOntology      owl.Ontology
-	options          Options
-}
-
-// Options for generating the proto file
-type Options struct {
-	owlFile         string
-	headerFile      string
-	protoOutputPath string
-	umlOutputPath   string
-	// true for deterministic field numbers, false for ascending field numbers
-	fieldNumberOption bool
-	// counter for generating the field number if ascending order is chosen
-	i int
-}
-=======
-var (
-	rootResourceName string
-)
->>>>>>> 504eee52
 
 const (
 	DefaultProtoOutputPath = "api/ontology.proto"
@@ -255,11 +221,7 @@
 }
 
 // createProto creates the protobuf file
-<<<<<<< HEAD
 func (o2p *Owl2proto) createProto(header string) string {
-=======
-func createProto(preparedOntology *ontology.OntologyPrepared, header string) string {
->>>>>>> 504eee52
 	output := ""
 
 	// Add "auto-generated" header
@@ -302,11 +264,7 @@
 
 		if len(class.SubResources) == 0 {
 			// Add class hierarchy as message options
-<<<<<<< HEAD
 			output = o2p.addClassHierarchy(output, rmk)
-=======
-			output = addClassHierarchy(output, rmk, preparedOntology)
->>>>>>> 504eee52
 
 			// Add data properties, e.g., "bool enabled", "int64 interval", "int64 retention_period"
 			output = o2p.addDataProperties(output, rmk)
@@ -338,12 +296,8 @@
 
 // addObjectProperties adds all object properties for the given resource to the output string
 // Object properties (e.g., "AccessRestriction access_restriction", "HttpEndpoing http_endpoint", "TransportEncryption transport_encryption")
-<<<<<<< HEAD
 func (o2p *Owl2proto) addObjectProperties(output, rmk string) string {
 	var fieldNumber = 0
-=======
-func addObjectProperties(output, rmk string, i, j int, preparedOntology *ontology.OntologyPrepared) (string, int, int) {
->>>>>>> 504eee52
 	// Get all data properties of the given resource (rmk) and the parent resources
 	objectProperties := o2p.findAllObjectProperties(rmk)
 
@@ -392,11 +346,7 @@
 }
 
 // findAllObjectProperties adds all object properties for the given entity and the parents
-<<<<<<< HEAD
 func (o2p *Owl2proto) findAllObjectProperties(rmk string) []*ontology.ObjectRelationship {
-=======
-func findAllObjectProperties(rmk string, preparedOntology *ontology.OntologyPrepared) []*ontology.ObjectRelationship {
->>>>>>> 504eee52
 	var (
 		objectRelationsships []*ontology.ObjectRelationship
 		parent               string
@@ -416,11 +366,7 @@
 
 // addObjectProperties adds all data properties for the given resource to the output string
 // Data properties (e.g., "bool enabled", "int64 interval", "int64 retention_period")
-<<<<<<< HEAD
 func (o2p *Owl2proto) addDataProperties(output, rmk string) string {
-=======
-func addDataProperties(output, rmk string, i int, preparedOntology *ontology.OntologyPrepared) (string, int) {
->>>>>>> 504eee52
 	// Get all data properties of the given resource (rmk) and the parent resources
 	dataProperties := o2p.preparedOntology.FindAllDataProperties(rmk)
 
@@ -514,6 +460,23 @@
 
 	return resource_types
 }
+  
+  type Owl2proto struct {
+	preparedOntology ontology.OntologyPrepared
+	owlOntology      owl.Ontology
+	options          Options
+  cli cli
+  generateCmd GenerateCmd
+}
+
+// Options for generating the proto file
+type Options struct {
+	// true for deterministic field numbers, false for ascending field numbers
+	fieldNumberOption bool
+	// counter for generating the field number if ascending order is chosen
+	i int
+}
+
 
 var cli struct {
 	GenerateProto GenerateProtoCmd `cmd:"" help:"Generates proto files."`
@@ -542,16 +505,6 @@
 		err error
 		// o   owl.Ontology
 	)
-
-<<<<<<< HEAD
-	if len(os.Args) < 5 {
-		slog.Error("not enough command line arguments given",
-			slog.String("arguments needed",
-				"owl file location, header file location, root resource name from owl file (e.g., http://graph.clouditor.io/classes/CloudResource), bool for field number option (true for deterministic field numbers, false for ascending field numbers) and output path (optional, default is 'api/ontology.proto') and uml output path (if this path is given, the proto output path must also be given)"),
-		)
-
-		return
-	}
 
 	o2p := &Owl2proto{
 		preparedOntology: ontology.OntologyPrepared{
@@ -573,22 +526,7 @@
 		return
 	}
 
-	// Check if proto output path is given as argument
-	if len(os.Args) >= 6 {
-		o2p.options.protoOutputPath = os.Args[5]
-	} else {
-		o2p.options.protoOutputPath = DefaultProtoOutputPath
-	}
-
-	// Check if UML output path is given as argument
-	if len(os.Args) >= 7 {
-		o2p.options.umlOutputPath = os.Args[6]
-	} else {
-		o2p.options.umlOutputPath = DefaultUMLOutputPath
-	}
-=======
-	rootResourceName = cmd.RootResourceName
->>>>>>> 504eee52
+		rootResourceName = cmd.RootResourceName
 
 	// Set up logging
 	slog.SetDefault(slog.New(
@@ -598,17 +536,10 @@
 	))
 
 	// Read Ontology XML
-<<<<<<< HEAD
-	b, err = os.ReadFile(o2p.options.owlFile)
-	if err != nil {
-		slog.Error("error reading ontology file", "location", o2p.options.owlFile, tint.Err(err))
-		return
-=======
-	b, err = os.ReadFile(cmd.OwlFile)
-	if err != nil {
-		slog.Error("error reading ontology file", "location", cmd.OwlFile, tint.Err(err))
+	b, err = os.ReadFile(o2p.cmd.OwlFile)
+	if err != nil {
+		slog.Error("error reading ontology file", "location", o2p.cmd.OwlFile, tint.Err(err))
 		return nil
->>>>>>> 504eee52
 	}
 
 	// Unmarshal file content (Ontology xml file)
@@ -625,49 +556,24 @@
 
 func (cmd *GenerateProtoCmd) Run() (err error) {
 	preparedOntology := cmd.prepare()
-
+  
 	// Read header content from file
-<<<<<<< HEAD
-	b, err = os.ReadFile(o2p.options.headerFile)
-	if err != nil {
-		slog.Error("error reading header file", "location", o2p.options.headerFile, tint.Err(err))
-		return
-	}
-
-	// prepareOntology
-	o2p.prepareOntology()
-
-=======
-	b, err := os.ReadFile(cmd.HeaderFile)
-	if err != nil {
-		slog.Error("error reading header file", "location", cmd.HeaderFile, tint.Err(err))
+	b, err := os.ReadFile(o2p.cmd.HeaderFile)
+	if err != nil {
+		slog.Error("error reading header file", "location", o2p.cmd.HeaderFile, tint.Err(err))
 		return nil
 	}
 
->>>>>>> 504eee52
 	// Generate proto content
 	output := o2p.createProto(string(b))
 
 	// Write proto content to file
-<<<<<<< HEAD
-	err = writeFile(o2p.options.protoOutputPath, output)
-=======
-	err = writeFile(cmd.OutputPath, output)
->>>>>>> 504eee52
+	err = writeFile(o2p.cmd.OutputPath, output)
 	if err != nil {
 		slog.Error("error writing proto file to storage", tint.Err(err))
 	}
 
-<<<<<<< HEAD
-	slog.Info("proto file written to storage", slog.String("output folder", o2p.options.protoOutputPath))
-
-	// Generate UML
-	output = owl2proto.CreatePlantUMLFile(o2p.preparedOntology)
-
-	// Write UML
-	err = writeFile(o2p.options.umlOutputPath, output)
-=======
-	slog.Info("proto file written to storage", slog.String("output folder", cmd.OutputPath))
+	slog.Info("proto file written to storage", slog.String("output folder", o2p.cmd.OutputPath))
 	return
 }
 
@@ -679,14 +585,10 @@
 
 	// Write UML
 	err = writeFile(cmd.OutputPath, output)
->>>>>>> 504eee52
 	if err != nil {
 		slog.Error("error writing UML file to storage", tint.Err(err))
 	}
 
-<<<<<<< HEAD
-	slog.Info("UML file written to storage", slog.String("output folder", o2p.options.umlOutputPath))
-=======
 	slog.Info("UML file written to storage", slog.String("output folder", cmd.OutputPath))
 	return
 }
@@ -695,5 +597,4 @@
 	ctx := kong.Parse(&cli, kong.UsageOnError())
 	err := ctx.Run()
 	ctx.FatalIfErrorf(err)
->>>>>>> 504eee52
 }